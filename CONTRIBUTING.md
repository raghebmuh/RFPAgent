# Welcome to DocsGPT Contributing Guidelines

Thank you for choosing to contribute to DocsGPT! We are all very grateful! 

### [🎉 Join the Hacktoberfest with DocsGPT and Earn a Free T-shirt! 🎉](https://github.com/arc53/DocsGPT/blob/main/HACKTOBERFEST.md)

# We accept different types of contributions

<<<<<<< HEAD
📣 Discussions - Engage in conversations, start new topics, or help answer questions.

🐞 Issues - This is where we keep track of tasks. It could be bugs,fixes or suggestions for new features.

🛠️ Pull requests - Suggest changes to our repository, either by working on existing issues or adding new features.

📚 Wiki - This is where our documentation resides.
=======
📣 **Discussions** - where you can start a new topic or answer some questions

🐞 **Issues** - This is how we track tasks, sometimes it is bugs that need fixing, and sometimes it is new features

🛠️ **Pull requests** - This is how you can suggest changes to our repository, to work on existing issues or add new features

📚 **Wiki** - where we have our documentation
>>>>>>> 71c101b8


## 🐞 Issues and Pull requests

We value contributions in the form of discussions or suggestions. We recommend taking a look at existing issues and our [roadmap](https://github.com/orgs/arc53/projects/2).

If you're interested in contributing code, here are some important things to know:

We have a frontend built with React (Vite) and a backend in Python.

### If you are looking to contribute to frontend (⚛️React, Vite):

- The current frontend is being migrated from [`/application`](https://github.com/arc53/DocsGPT/tree/main/application) to [`/frontend`](https://github.com/arc53/DocsGPT/tree/main/frontend) with a new design, so please contribute to the new one.
- Check out this [milestone](https://github.com/arc53/DocsGPT/milestone/1) and its issues.
- The Figma design can be found [here](https://www.figma.com/file/OXLtrl1EAy885to6S69554/DocsGPT?node-id=0%3A1&t=hjWVuxRg9yi5YkJ9-1).

Please try to follow the guidelines.

### If you are looking to contribute to Backend (🐍 Python):
<<<<<<< HEAD
- Review our issues and contribute to /application or /scripts (please disregard old ingest_rst.py and ingest_rst_sphinx.py files; they will be deprecated soon).
=======
- Check out our issues and contribute to [`/application`](https://github.com/arc53/DocsGPT/tree/main/application) or [`/scripts`](https://github.com/arc53/DocsGPT/tree/main/scripts) (ignore old [`ingest_rst.py`](https://github.com/arc53/DocsGPT/blob/main/scripts/old/ingest_rst.py) [`ingest_rst_sphinx.py`](https://github.com/arc53/DocsGPT/blob/main/scripts/old/ingest_rst_sphinx.py) files; they will be deprecated soon).
>>>>>>> 71c101b8
- All new code should be covered with unit tests ([pytest](https://github.com/pytest-dev/pytest)). Please find tests under [`/tests`](https://github.com/arc53/DocsGPT/tree/main/tests) folder.
- Before submitting your Pull Request, ensure it can be queried after ingesting some test data.
  
### Testing

To run unit tests from the root of the repository, execute:
```
python -m pytest
```

### Workflow:
Fork the repository, make your changes on your forked version, and then submit those changes as a pull request.

## Questions/collaboration
Feel free to join our [Discord](https://discord.gg/n5BX8dh8rU). We're very friendly and welcoming to new contributors, so don't hesitate to reach out.
# Thank you so much for considering contributing to DocsGPT!🙏<|MERGE_RESOLUTION|>--- conflicted
+++ resolved
@@ -6,23 +6,13 @@
 
 # We accept different types of contributions
 
-<<<<<<< HEAD
-📣 Discussions - Engage in conversations, start new topics, or help answer questions.
+📣 **Discussions** - Engage in conversations, start new topics, or help answer questions.
 
-🐞 Issues - This is where we keep track of tasks. It could be bugs,fixes or suggestions for new features.
+🐞 **Issues** - This is where we keep track of tasks. It could be bugs,fixes or suggestions for new features.
 
-🛠️ Pull requests - Suggest changes to our repository, either by working on existing issues or adding new features.
+🛠️ **Pull requests** - Suggest changes to our repository, either by working on existing issues or adding new features.
 
-📚 Wiki - This is where our documentation resides.
-=======
-📣 **Discussions** - where you can start a new topic or answer some questions
-
-🐞 **Issues** - This is how we track tasks, sometimes it is bugs that need fixing, and sometimes it is new features
-
-🛠️ **Pull requests** - This is how you can suggest changes to our repository, to work on existing issues or add new features
-
-📚 **Wiki** - where we have our documentation
->>>>>>> 71c101b8
+📚 **Wiki** - This is where our documentation resides.
 
 
 ## 🐞 Issues and Pull requests
@@ -42,11 +32,8 @@
 Please try to follow the guidelines.
 
 ### If you are looking to contribute to Backend (🐍 Python):
-<<<<<<< HEAD
-- Review our issues and contribute to /application or /scripts (please disregard old ingest_rst.py and ingest_rst_sphinx.py files; they will be deprecated soon).
-=======
-- Check out our issues and contribute to [`/application`](https://github.com/arc53/DocsGPT/tree/main/application) or [`/scripts`](https://github.com/arc53/DocsGPT/tree/main/scripts) (ignore old [`ingest_rst.py`](https://github.com/arc53/DocsGPT/blob/main/scripts/old/ingest_rst.py) [`ingest_rst_sphinx.py`](https://github.com/arc53/DocsGPT/blob/main/scripts/old/ingest_rst_sphinx.py) files; they will be deprecated soon).
->>>>>>> 71c101b8
+
+- Review our issues and contribute to [`/application`](https://github.com/arc53/DocsGPT/tree/main/application) or [`/scripts`](https://github.com/arc53/DocsGPT/tree/main/scripts) (please disregard old [`ingest_rst.py`](https://github.com/arc53/DocsGPT/blob/main/scripts/old/ingest_rst.py) [`ingest_rst_sphinx.py`](https://github.com/arc53/DocsGPT/blob/main/scripts/old/ingest_rst_sphinx.py) files; they will be deprecated soon).
 - All new code should be covered with unit tests ([pytest](https://github.com/pytest-dev/pytest)). Please find tests under [`/tests`](https://github.com/arc53/DocsGPT/tree/main/tests) folder.
 - Before submitting your Pull Request, ensure it can be queried after ingesting some test data.
   

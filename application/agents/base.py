import uuid
from abc import ABC, abstractmethod
from typing import Dict, Generator, List, Optional

from application.agents.llm_handler import get_llm_handler
from application.agents.tools.tool_action_parser import ToolActionParser
from application.agents.tools.tool_manager import ToolManager

from application.core.mongo_db import MongoDB
from application.llm.llm_creator import LLMCreator
from application.logging import build_stack_data, log_activity, LogContext
from application.retriever.base import BaseRetriever


class BaseAgent(ABC):
    def __init__(
        self,
<<<<<<< HEAD
        endpoint,
        llm_name,
        gpt_model,
        api_key,
        user_api_key=None,
        decoded_token=None,
        attachments=None,
=======
        endpoint: str,
        llm_name: str,
        gpt_model: str,
        api_key: str,
        user_api_key: Optional[str] = None,
        prompt: str = "",
        chat_history: Optional[List[Dict]] = None,
        decoded_token: Optional[Dict] = None,
>>>>>>> 632cba86
    ):
        self.endpoint = endpoint
        self.llm_name = llm_name
        self.gpt_model = gpt_model
        self.api_key = api_key
        self.user_api_key = user_api_key
        self.prompt = prompt
        self.decoded_token = decoded_token or {}
        self.user: str = decoded_token.get("sub")
        self.tool_config: Dict = {}
        self.tools: List[Dict] = []
        self.tool_calls: List[Dict] = []
        self.chat_history: List[Dict] = chat_history if chat_history is not None else []
        self.llm = LLMCreator.create_llm(
            llm_name,
            api_key=api_key,
            user_api_key=user_api_key,
            decoded_token=decoded_token,
        )
        self.llm_handler = get_llm_handler(llm_name)
<<<<<<< HEAD
        self.gpt_model = gpt_model
        self.tools = []
        self.tool_config = {}
        self.tool_calls = []
        self.attachments = attachments or []
=======
>>>>>>> 632cba86

    @log_activity()
    def gen(
        self, query: str, retriever: BaseRetriever, log_context: LogContext = None
    ) -> Generator[Dict, None, None]:
        yield from self._gen_inner(query, retriever, log_context)

    @abstractmethod
    def _gen_inner(
        self, query: str, retriever: BaseRetriever, log_context: LogContext
    ) -> Generator[Dict, None, None]:
        pass

    def _get_user_tools(self, user="local"):
        mongo = MongoDB.get_client()
        db = mongo["docsgpt"]
        user_tools_collection = db["user_tools"]
        user_tools = user_tools_collection.find({"user": user, "status": True})
        user_tools = list(user_tools)
        tools_by_id = {str(tool["_id"]): tool for tool in user_tools}
        return tools_by_id

    def _build_tool_parameters(self, action):
        params = {"type": "object", "properties": {}, "required": []}
        for param_type in ["query_params", "headers", "body", "parameters"]:
            if param_type in action and action[param_type].get("properties"):
                for k, v in action[param_type]["properties"].items():
                    if v.get("filled_by_llm", True):
                        params["properties"][k] = {
                            key: value
                            for key, value in v.items()
                            if key != "filled_by_llm" and key != "value"
                        }

                        params["required"].append(k)
        return params

    def _prepare_tools(self, tools_dict):
        self.tools = [
            {
                "type": "function",
                "function": {
                    "name": f"{action['name']}_{tool_id}",
                    "description": action["description"],
                    "parameters": self._build_tool_parameters(action),
                },
            }
            for tool_id, tool in tools_dict.items()
            if (
                (tool["name"] == "api_tool" and "actions" in tool.get("config", {}))
                or (tool["name"] != "api_tool" and "actions" in tool)
            )
            for action in (
                tool["config"]["actions"].values()
                if tool["name"] == "api_tool"
                else tool["actions"]
            )
            if action.get("active", True)
        ]

    def _execute_tool_action(self, tools_dict, call):
        parser = ToolActionParser(self.llm.__class__.__name__)
        tool_id, action_name, call_args = parser.parse_args(call)

        tool_data = tools_dict[tool_id]
        action_data = (
            tool_data["config"]["actions"][action_name]
            if tool_data["name"] == "api_tool"
            else next(
                action
                for action in tool_data["actions"]
                if action["name"] == action_name
            )
        )

        query_params, headers, body, parameters = {}, {}, {}, {}
        param_types = {
            "query_params": query_params,
            "headers": headers,
            "body": body,
            "parameters": parameters,
        }

        for param_type, target_dict in param_types.items():
            if param_type in action_data and action_data[param_type].get("properties"):
                for param, details in action_data[param_type]["properties"].items():
                    if param not in call_args and "value" in details:
                        target_dict[param] = details["value"]
        for param, value in call_args.items():
            for param_type, target_dict in param_types.items():
                if param_type in action_data and param in action_data[param_type].get(
                    "properties", {}
                ):
                    target_dict[param] = value
        tm = ToolManager(config={})
        tool = tm.load_tool(
            tool_data["name"],
            tool_config=(
                {
                    "url": tool_data["config"]["actions"][action_name]["url"],
                    "method": tool_data["config"]["actions"][action_name]["method"],
                    "headers": headers,
                    "query_params": query_params,
                }
                if tool_data["name"] == "api_tool"
                else tool_data["config"]
            ),
        )
        if tool_data["name"] == "api_tool":
            print(
                f"Executing api: {action_name} with query_params: {query_params}, headers: {headers}, body: {body}"
            )
            result = tool.execute_action(action_name, **body)
        else:
            print(f"Executing tool: {action_name} with args: {call_args}")
            result = tool.execute_action(action_name, **parameters)
        call_id = getattr(call, "id", None)

        tool_call_data = {
            "tool_name": tool_data["name"],
            "call_id": call_id if call_id is not None else "None",
            "action_name": f"{action_name}_{tool_id}",
            "arguments": call_args,
            "result": result,
        }
        self.tool_calls.append(tool_call_data)

        return result, call_id

    def _build_messages(
        self,
        system_prompt: str,
        query: str,
        retrieved_data: List[Dict],
    ) -> List[Dict]:
        docs_together = "\n".join([doc["text"] for doc in retrieved_data])
        p_chat_combine = system_prompt.replace("{summaries}", docs_together)
        messages_combine = [{"role": "system", "content": p_chat_combine}]

        for i in self.chat_history:
            if "prompt" in i and "response" in i:
                messages_combine.append({"role": "user", "content": i["prompt"]})
                messages_combine.append({"role": "assistant", "content": i["response"]})
            if "tool_calls" in i:
                for tool_call in i["tool_calls"]:
                    call_id = tool_call.get("call_id") or str(uuid.uuid4())

                    function_call_dict = {
                        "function_call": {
                            "name": tool_call.get("action_name"),
                            "args": tool_call.get("arguments"),
                            "call_id": call_id,
                        }
                    }
                    function_response_dict = {
                        "function_response": {
                            "name": tool_call.get("action_name"),
                            "response": {"result": tool_call.get("result")},
                            "call_id": call_id,
                        }
                    }

                    messages_combine.append(
                        {"role": "assistant", "content": [function_call_dict]}
                    )
                    messages_combine.append(
                        {"role": "tool", "content": [function_response_dict]}
                    )
        messages_combine.append({"role": "user", "content": query})
        return messages_combine

    def _retriever_search(
        self,
        retriever: BaseRetriever,
        query: str,
        log_context: Optional[LogContext] = None,
    ) -> List[Dict]:
        retrieved_data = retriever.search(query)
        if log_context:
            data = build_stack_data(retriever, exclude_attributes=["llm"])
            log_context.stacks.append({"component": "retriever", "data": data})
        return retrieved_data

    def _llm_gen(self, messages: List[Dict], log_context: Optional[LogContext] = None):
        resp = self.llm.gen_stream(
            model=self.gpt_model, messages=messages, tools=self.tools
        )
        if log_context:
            data = build_stack_data(self.llm)
            log_context.stacks.append({"component": "llm", "data": data})
        return resp

    def _llm_handler(
        self,
        resp,
        tools_dict: Dict,
        messages: List[Dict],
        log_context: Optional[LogContext] = None,
    ):
        resp = self.llm_handler.handle_response(self, resp, tools_dict, messages)
        if log_context:
            data = build_stack_data(self.llm_handler)
            log_context.stacks.append({"component": "llm_handler", "data": data})
        return resp<|MERGE_RESOLUTION|>--- conflicted
+++ resolved
@@ -15,15 +15,6 @@
 class BaseAgent(ABC):
     def __init__(
         self,
-<<<<<<< HEAD
-        endpoint,
-        llm_name,
-        gpt_model,
-        api_key,
-        user_api_key=None,
-        decoded_token=None,
-        attachments=None,
-=======
         endpoint: str,
         llm_name: str,
         gpt_model: str,
@@ -32,7 +23,7 @@
         prompt: str = "",
         chat_history: Optional[List[Dict]] = None,
         decoded_token: Optional[Dict] = None,
->>>>>>> 632cba86
+        attachments: Optional[str]=None,
     ):
         self.endpoint = endpoint
         self.llm_name = llm_name
@@ -53,14 +44,7 @@
             decoded_token=decoded_token,
         )
         self.llm_handler = get_llm_handler(llm_name)
-<<<<<<< HEAD
-        self.gpt_model = gpt_model
-        self.tools = []
-        self.tool_config = {}
-        self.tool_calls = []
-        self.attachments = attachments or []
-=======
->>>>>>> 632cba86
+        set.attachments = attachments or []
 
     @log_activity()
     def gen(

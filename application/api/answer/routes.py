import asyncio
import os
import sys
from flask import Blueprint, request, Response, current_app
import json
import datetime
import logging
import traceback

from pymongo import MongoClient
from bson.objectid import ObjectId
from bson.dbref import DBRef

from application.core.settings import settings
from application.llm.llm_creator import LLMCreator
from application.retriever.retriever_creator import RetrieverCreator
from application.error import bad_request

logger = logging.getLogger(__name__)

mongo = MongoClient(settings.MONGO_URI)
db = mongo["docsgpt"]
conversations_collection = db["conversations"]
sources_collection = db["sources"]
prompts_collection = db["prompts"]
api_key_collection = db["api_keys"]
user_logs_collection = db["user_logs"]
answer = Blueprint("answer", __name__)

gpt_model = ""
# to have some kind of default behaviour
if settings.LLM_NAME == "openai":
    gpt_model = "gpt-3.5-turbo"
elif settings.LLM_NAME == "anthropic":
    gpt_model = "claude-2"

if settings.MODEL_NAME:  # in case there is particular model name configured
    gpt_model = settings.MODEL_NAME

# load the prompts
current_dir = os.path.dirname(os.path.dirname(os.path.dirname(os.path.abspath(__file__))))
with open(os.path.join(current_dir, "prompts", "chat_combine_default.txt"), "r") as f:
    chat_combine_template = f.read()

with open(os.path.join(current_dir, "prompts", "chat_reduce_prompt.txt"), "r") as f:
    chat_reduce_template = f.read()

with open(os.path.join(current_dir, "prompts", "chat_combine_creative.txt"), "r") as f:
    chat_combine_creative = f.read()

with open(os.path.join(current_dir, "prompts", "chat_combine_strict.txt"), "r") as f:
    chat_combine_strict = f.read()

api_key_set = settings.API_KEY is not None
embeddings_key_set = settings.EMBEDDINGS_KEY is not None


async def async_generate(chain, question, chat_history):
    result = await chain.arun({"question": question, "chat_history": chat_history})
    return result


def run_async_chain(chain, question, chat_history):
    loop = asyncio.new_event_loop()
    asyncio.set_event_loop(loop)
    result = {}
    try:
        answer = loop.run_until_complete(async_generate(chain, question, chat_history))
    finally:
        loop.close()
    result["answer"] = answer
    return result


def get_data_from_api_key(api_key):
    data = api_key_collection.find_one({"key": api_key})
    # # Raise custom exception if the API key is not found
    if data is None:
        raise Exception("Invalid API Key, please generate new key", 401)

    if "retriever" not in data:
        data["retriever"] = None

    if "source" in data and isinstance(data["source"], DBRef):
        source_doc = db.dereference(data["source"])
        data["source"] = str(source_doc["_id"])
        if "retriever" in source_doc:
            data["retriever"] = source_doc["retriever"]
    else:
        data["source"] = {}
    return data


def get_retriever(source_id: str):
    doc = sources_collection.find_one({"_id": ObjectId(source_id)})
    if doc is None:
        raise Exception("Source document does not exist", 404)
    retriever_name = None if "retriever" not in doc else doc["retriever"]
    return retriever_name



def is_azure_configured():
    return settings.OPENAI_API_BASE and settings.OPENAI_API_VERSION and settings.AZURE_DEPLOYMENT_NAME


def save_conversation(conversation_id, question, response, source_log_docs, llm):
    if conversation_id is not None and conversation_id != "None":
        conversations_collection.update_one(
            {"_id": ObjectId(conversation_id)},
            {
                "$push": {
                    "queries": {
                        "prompt": question,
                        "response": response,
                        "sources": source_log_docs,
                    }
                }
            },
        )

    else:
        # create new conversation
        # generate summary
        messages_summary = [
            {
                "role": "assistant",
                "content": "Summarise following conversation in no more than 3 "
                "words, respond ONLY with the summary, use the same "
                "language as the system \n\nUser: "
                + question
                + "\n\n"
                + "AI: "
                + response,
            },
            {
                "role": "user",
                "content": "Summarise following conversation in no more than 3 words, "
                "respond ONLY with the summary, use the same language as the "
                "system",
            },
        ]

        completion = llm.gen(model=gpt_model, messages=messages_summary, max_tokens=30)
        conversation_id = conversations_collection.insert_one(
            {
                "user": "local",
                "date": datetime.datetime.utcnow(),
                "name": completion,
                "queries": [
                    {
                        "prompt": question,
                        "response": response,
                        "sources": source_log_docs,
                    }
                ],
            }
        ).inserted_id
    return conversation_id


def get_prompt(prompt_id):
    if prompt_id == "default":
        prompt = chat_combine_template
    elif prompt_id == "creative":
        prompt = chat_combine_creative
    elif prompt_id == "strict":
        prompt = chat_combine_strict
    else:
        prompt = prompts_collection.find_one({"_id": ObjectId(prompt_id)})["content"]
    return prompt


def complete_stream(
    question, retriever, conversation_id, user_api_key, isNoneDoc=False
):

    try:
        response_full = ""
        source_log_docs = []
        answer = retriever.gen()
        for line in answer:
            if "answer" in line:
                response_full += str(line["answer"])
                data = json.dumps(line)
                yield f"data: {data}\n\n"
            elif "source" in line:
                source_log_docs.append(line["source"])

        if isNoneDoc:
            for doc in source_log_docs:
                doc["source"] = "None"

        llm = LLMCreator.create_llm(
            settings.LLM_NAME, api_key=settings.API_KEY, user_api_key=user_api_key
        )
        if user_api_key is None:
            conversation_id = save_conversation(
                conversation_id, question, response_full, source_log_docs, llm
            )
            # send data.type = "end" to indicate that the stream has ended as json
            data = json.dumps({"type": "id", "id": str(conversation_id)})
            yield f"data: {data}\n\n"

        retriever_params = retriever.get_params()
        user_logs_collection.insert_one(
            {
                "action": "stream_answer",
                "level": "info",
                "user": "local",
                "api_key": user_api_key,
                "question": question,
                "response": response_full,
                "sources": source_log_docs,
                "retriever_params": retriever_params,
                "timestamp": datetime.datetime.now(datetime.timezone.utc),
            }
        )

        data = json.dumps({"type": "end"})
        yield f"data: {data}\n\n"
    except Exception as e:
        print("\033[91merr", str(e), file=sys.stderr)
        data = json.dumps(
            {
                "type": "error",
                "error": "Please try again later. We apologize for any inconvenience.",
                "error_exception": str(e),
            }
        )
        yield f"data: {data}\n\n"
        return


@answer.route("/stream", methods=["POST"])
def stream():
    try:
        data = request.get_json()
        question = data["question"]
        if "history" not in data:
            history = []
        else:
            history = data["history"]
            history = json.loads(history)
        if "conversation_id" not in data:
            conversation_id = None
        else:
            conversation_id = data["conversation_id"]
        if "prompt_id" in data:
            prompt_id = data["prompt_id"]
        else:
            prompt_id = "default"
        if "selectedDocs" in data and data["selectedDocs"] is None:
            chunks = 0
        elif "chunks" in data:
            chunks = int(data["chunks"])
        else:
            chunks = 2
        if "token_limit" in data:
            token_limit = data["token_limit"]
        else:
            token_limit = settings.DEFAULT_MAX_HISTORY

        ## retriever can be "brave_search, duckduck_search or classic"
        retriever_name = data["retriever"] if "retriever" in data else "classic"

        # check if active_docs or api_key is set
        if "api_key" in data:
            data_key = get_data_from_api_key(data["api_key"])
            chunks = int(data_key["chunks"])
            prompt_id = data_key["prompt_id"]
            source = {"active_docs": data_key["source"]}
            retriever_name = data_key["retriever"] or retriever_name
            user_api_key = data["api_key"]

        elif "active_docs" in data:
            source = {"active_docs" : data["active_docs"]}
            retriever_name = get_retriever(data["active_docs"]) or retriever_name
            user_api_key = None

        else:
            source = {}
            user_api_key = None

<<<<<<< HEAD
        if source["active_docs"].split("/")[0] in ["default", "local"]:
            retriever_name = "classic"
        else:
            retriever_name = source["active_docs"]

        current_app.logger.info(
            f"/stream - request_data: {data}, source: {source}",
            extra={"data": json.dumps({"request_data": data, "source": source})},
=======
        current_app.logger.info(f"/stream - request_data: {data}, source: {source}",
            extra={"data": json.dumps({"request_data": data, "source": source})}
>>>>>>> c12d7a8d
        )

        prompt = get_prompt(prompt_id)
       
        retriever = RetrieverCreator.create_retriever(
            retriever_name,
            question=question,
            source=source,
            chat_history=history,
            prompt=prompt,
            chunks=chunks,
            token_limit=token_limit,
            gpt_model=gpt_model,
            user_api_key=user_api_key,
        )

        return Response(
            complete_stream(
                question=question,
                retriever=retriever,
                conversation_id=conversation_id,
                user_api_key=user_api_key,
                isNoneDoc=data.get("isNoneDoc"),
            ),
            mimetype="text/event-stream",
        )

    except ValueError:
        message = "Malformed request body"
        print("\033[91merr", str(message), file=sys.stderr)
        return Response(
            error_stream_generate(message),
            status=400,
            mimetype="text/event-stream",
        )
    except Exception as e:
        current_app.logger.error(
            f"/stream - error: {str(e)} - traceback: {traceback.format_exc()}",
            extra={"error": str(e), "traceback": traceback.format_exc()},
        )
        message = e.args[0]
        status_code = 400
        # # Custom exceptions with two arguments, index 1 as status code
        if len(e.args) >= 2:
            status_code = e.args[1]
        return Response(
            error_stream_generate(message),
            status=status_code,
            mimetype="text/event-stream",
        )


def error_stream_generate(err_response):
    data = json.dumps({"type": "error", "error": err_response})
    yield f"data: {data}\n\n"


@answer.route("/api/answer", methods=["POST"])
def api_answer():
    data = request.get_json()
    question = data["question"]
    if "history" not in data:
        history = []
    else:
        history = data["history"]
    if "conversation_id" not in data:
        conversation_id = None
    else:
        conversation_id = data["conversation_id"]
    print("-" * 5)
    if "prompt_id" in data:
        prompt_id = data["prompt_id"]
    else:
        prompt_id = "default"
    if "chunks" in data:
        chunks = int(data["chunks"])
    else:
        chunks = 2
    if "token_limit" in data:
        token_limit = data["token_limit"]
    else:
        token_limit = settings.DEFAULT_MAX_HISTORY

    ## retriever can be brave_search, duckduck_search or classic
    retriever_name = data["retriever"] if "retriever" in data else "classic"

    # use try and except  to check for exception
    try:
        # check if the vectorstore is set
        if "api_key" in data:
            data_key = get_data_from_api_key(data["api_key"])
            chunks = int(data_key["chunks"])
            prompt_id = data_key["prompt_id"]
            source = {"active_docs": data_key["source"]}
            retriever_name = data_key["retriever"] or retriever_name
            user_api_key = data["api_key"]
        elif "active_docs" in data:
            source = {"active_docs":data["active_docs"]}
            retriever_name = get_retriever(data["active_docs"]) or retriever_name
            user_api_key = None
        else:
            source = {}
            user_api_key = None

        prompt = get_prompt(prompt_id)

        current_app.logger.info(
            f"/api/answer - request_data: {data}, source: {source}",
            extra={"data": json.dumps({"request_data": data, "source": source})},
        )

        retriever = RetrieverCreator.create_retriever(
            retriever_name,
            question=question,
            source=source,
            chat_history=history,
            prompt=prompt,
            chunks=chunks,
            token_limit=token_limit,
            gpt_model=gpt_model,
            user_api_key=user_api_key,
        )
        source_log_docs = []
        response_full = ""
        for line in retriever.gen():
            if "source" in line:
                source_log_docs.append(line["source"])
            elif "answer" in line:
                response_full += line["answer"]

        if data.get("isNoneDoc"):
            for doc in source_log_docs:
                doc["source"] = "None"

        llm = LLMCreator.create_llm(
            settings.LLM_NAME, api_key=settings.API_KEY, user_api_key=user_api_key
        )

        result = {"answer": response_full, "sources": source_log_docs}
        result["conversation_id"] = str(
            save_conversation(conversation_id, question, response_full, source_log_docs, llm)
        )
        retriever_params = retriever.get_params()
        user_logs_collection.insert_one(
            {
                "action": "api_answer",
                "level": "info",
                "user": "local",
                "api_key": user_api_key,
                "question": question,
                "response": response_full,
                "sources": source_log_docs,
                "retriever_params": retriever_params,
                "timestamp": datetime.datetime.now(datetime.timezone.utc),
            }
        )

        return result
    except Exception as e:
        current_app.logger.error(
            f"/api/answer - error: {str(e)} - traceback: {traceback.format_exc()}",
            extra={"error": str(e), "traceback": traceback.format_exc()},
        )
        return bad_request(500, str(e))


@answer.route("/api/search", methods=["POST"])
def api_search():
    data = request.get_json()
    question = data["question"]
    if "chunks" in data:
        chunks = int(data["chunks"])
    else:
        chunks = 2
    if "api_key" in data:
        data_key = get_data_from_api_key(data["api_key"])
        chunks = int(data_key["chunks"])
        source = {"active_docs":data_key["source"]}
        user_api_key = data_key["api_key"]
    elif "active_docs" in data:
        source = {"active_docs":data["active_docs"]}
        user_api_key = None
    else:
        source = {}
        user_api_key = None

    if "retriever" in data:
        retriever_name = data["retriever"]
    else:
        retriever_name = "classic"
    if "token_limit" in data:
        token_limit = data["token_limit"]
    else:
        token_limit = settings.DEFAULT_MAX_HISTORY

    current_app.logger.info(
        f"/api/answer - request_data: {data}, source: {source}",
        extra={"data": json.dumps({"request_data": data, "source": source})},
    )

    retriever = RetrieverCreator.create_retriever(
        retriever_name,
        question=question,
        source=source,
        chat_history=[],
        prompt="default",
        chunks=chunks,
        token_limit=token_limit,
        gpt_model=gpt_model,
        user_api_key=user_api_key,
    )
    docs = retriever.search()

    retriever_params = retriever.get_params()
    user_logs_collection.insert_one(
        {
            "action": "api_search",
            "level": "info",
            "user": "local",
            "api_key": user_api_key,
            "question": question,
            "sources": docs,
            "retriever_params": retriever_params,
            "timestamp": datetime.datetime.now(datetime.timezone.utc),
        }
    )

    if data.get("isNoneDoc"):
        for doc in docs:
            doc["source"] = "None"

    return docs<|MERGE_RESOLUTION|>--- conflicted
+++ resolved
@@ -282,19 +282,8 @@
             source = {}
             user_api_key = None
 
-<<<<<<< HEAD
-        if source["active_docs"].split("/")[0] in ["default", "local"]:
-            retriever_name = "classic"
-        else:
-            retriever_name = source["active_docs"]
-
-        current_app.logger.info(
-            f"/stream - request_data: {data}, source: {source}",
-            extra={"data": json.dumps({"request_data": data, "source": source})},
-=======
         current_app.logger.info(f"/stream - request_data: {data}, source: {source}",
             extra={"data": json.dumps({"request_data": data, "source": source})}
->>>>>>> c12d7a8d
         )
 
         prompt = get_prompt(prompt_id)

import apiClient from '../client';
import endpoints from '../endpoints';
import { getSessionToken } from '../../utils/providerUtils';

const userService = {
  getConfig: (): Promise<any> => apiClient.get(endpoints.USER.CONFIG, null),
  getNewToken: (): Promise<any> =>
    apiClient.get(endpoints.USER.NEW_TOKEN, null),
  getDocs: (token: string | null): Promise<any> =>
    apiClient.get(`${endpoints.USER.DOCS}`, token),
  getDocsWithPagination: (query: string, token: string | null): Promise<any> =>
    apiClient.get(`${endpoints.USER.DOCS_PAGINATED}?${query}`, token),
  checkDocs: (data: any, token: string | null): Promise<any> =>
    apiClient.post(endpoints.USER.DOCS_CHECK, data, token),
  getAPIKeys: (token: string | null): Promise<any> =>
    apiClient.get(endpoints.USER.API_KEYS, token),
  createAPIKey: (data: any, token: string | null): Promise<any> =>
    apiClient.post(endpoints.USER.CREATE_API_KEY, data, token),
  deleteAPIKey: (data: any, token: string | null): Promise<any> =>
    apiClient.post(endpoints.USER.DELETE_API_KEY, data, token),
  getAgent: (id: string, token: string | null): Promise<any> =>
    apiClient.get(endpoints.USER.AGENT(id), token),
  getAgents: (token: string | null): Promise<any> =>
    apiClient.get(endpoints.USER.AGENTS, token),
  createAgent: (data: any, token: string | null): Promise<any> =>
    apiClient.postFormData(endpoints.USER.CREATE_AGENT, data, token),
  updateAgent: (
    agent_id: string,
    data: any,
    token: string | null,
  ): Promise<any> =>
    apiClient.putFormData(endpoints.USER.UPDATE_AGENT(agent_id), data, token),
  deleteAgent: (id: string, token: string | null): Promise<any> =>
    apiClient.delete(endpoints.USER.DELETE_AGENT(id), token),
  getPinnedAgents: (token: string | null): Promise<any> =>
    apiClient.get(endpoints.USER.PINNED_AGENTS, token),
  togglePinAgent: (id: string, token: string | null): Promise<any> =>
    apiClient.post(endpoints.USER.TOGGLE_PIN_AGENT(id), {}, token),
  getSharedAgent: (id: string, token: string | null): Promise<any> =>
    apiClient.get(endpoints.USER.SHARED_AGENT(id), token),
  getSharedAgents: (token: string | null): Promise<any> =>
    apiClient.get(endpoints.USER.SHARED_AGENTS, token),
  shareAgent: (data: any, token: string | null): Promise<any> =>
    apiClient.put(endpoints.USER.SHARE_AGENT, data, token),
  removeSharedAgent: (id: string, token: string | null): Promise<any> =>
    apiClient.delete(endpoints.USER.REMOVE_SHARED_AGENT(id), token),
  getAgentWebhook: (id: string, token: string | null): Promise<any> =>
    apiClient.get(endpoints.USER.AGENT_WEBHOOK(id), token),
  getPrompts: (token: string | null): Promise<any> =>
    apiClient.get(endpoints.USER.PROMPTS, token),
  createPrompt: (data: any, token: string | null): Promise<any> =>
    apiClient.post(endpoints.USER.CREATE_PROMPT, data, token),
  deletePrompt: (data: any, token: string | null): Promise<any> =>
    apiClient.post(endpoints.USER.DELETE_PROMPT, data, token),
  updatePrompt: (data: any, token: string | null): Promise<any> =>
    apiClient.post(endpoints.USER.UPDATE_PROMPT, data, token),
  getSinglePrompt: (id: string, token: string | null): Promise<any> =>
    apiClient.get(endpoints.USER.SINGLE_PROMPT(id), token),
  deletePath: (docPath: string, token: string | null): Promise<any> =>
    apiClient.get(endpoints.USER.DELETE_PATH(docPath), token),
  getTaskStatus: (task_id: string, token: string | null): Promise<any> =>
    apiClient.get(endpoints.USER.TASK_STATUS(task_id), token),
  getMessageAnalytics: (data: any, token: string | null): Promise<any> =>
    apiClient.post(endpoints.USER.MESSAGE_ANALYTICS, data, token),
  getTokenAnalytics: (data: any, token: string | null): Promise<any> =>
    apiClient.post(endpoints.USER.TOKEN_ANALYTICS, data, token),
  getFeedbackAnalytics: (data: any, token: string | null): Promise<any> =>
    apiClient.post(endpoints.USER.FEEDBACK_ANALYTICS, data, token),
  getLogs: (data: any, token: string | null): Promise<any> =>
    apiClient.post(endpoints.USER.LOGS, data, token),
  manageSync: (data: any, token: string | null): Promise<any> =>
    apiClient.post(endpoints.USER.MANAGE_SYNC, data, token),
  getAvailableTools: (token: string | null): Promise<any> =>
    apiClient.get(endpoints.USER.GET_AVAILABLE_TOOLS, token),
  getUserTools: (token: string | null): Promise<any> =>
    apiClient.get(endpoints.USER.GET_USER_TOOLS, token),
  createTool: (data: any, token: string | null): Promise<any> =>
    apiClient.post(endpoints.USER.CREATE_TOOL, data, token),
  updateToolStatus: (data: any, token: string | null): Promise<any> =>
    apiClient.post(endpoints.USER.UPDATE_TOOL_STATUS, data, token),
  updateTool: (data: any, token: string | null): Promise<any> =>
    apiClient.post(endpoints.USER.UPDATE_TOOL, data, token),
  deleteTool: (data: any, token: string | null): Promise<any> =>
    apiClient.post(endpoints.USER.DELETE_TOOL, data, token),
  getDocumentChunks: (
    docId: string,
    page: number,
    perPage: number,
    token: string | null,
    path?: string,
    search?: string,
  ): Promise<any> =>
    apiClient.get(
      endpoints.USER.GET_CHUNKS(docId, page, perPage, path, search),
      token,
    ),
  addChunk: (data: any, token: string | null): Promise<any> =>
    apiClient.post(endpoints.USER.ADD_CHUNK, data, token),
  deleteChunk: (
    docId: string,
    chunkId: string,
    token: string | null,
  ): Promise<any> =>
    apiClient.delete(endpoints.USER.DELETE_CHUNK(docId, chunkId), token),
  updateChunk: (data: any, token: string | null): Promise<any> =>
    apiClient.put(endpoints.USER.UPDATE_CHUNK, data, token),
  getDirectoryStructure: (docId: string, token: string | null): Promise<any> =>
    apiClient.get(endpoints.USER.DIRECTORY_STRUCTURE(docId), token),
  manageSourceFiles: (data: FormData, token: string | null): Promise<any> =>
    apiClient.postFormData(endpoints.USER.MANAGE_SOURCE_FILES, data, token),
<<<<<<< HEAD
  testMCPConnection: (data: any, token: string | null): Promise<any> =>
    apiClient.post(endpoints.USER.MCP_TEST_CONNECTION, data, token),
  saveMCPServer: (data: any, token: string | null): Promise<any> =>
    apiClient.post(endpoints.USER.MCP_SAVE_SERVER, data, token),
=======
  syncConnector: (
    docId: string,
    provider: string,
    token: string | null,
  ): Promise<any> => {
    const sessionToken = getSessionToken(provider);
    return apiClient.post(
      endpoints.USER.SYNC_CONNECTOR,
      {
        source_id: docId,
        session_token: sessionToken,
        provider: provider,
      },
      token,
    );
  },
>>>>>>> e0eb7f45
};

export default userService;<|MERGE_RESOLUTION|>--- conflicted
+++ resolved
@@ -108,12 +108,10 @@
     apiClient.get(endpoints.USER.DIRECTORY_STRUCTURE(docId), token),
   manageSourceFiles: (data: FormData, token: string | null): Promise<any> =>
     apiClient.postFormData(endpoints.USER.MANAGE_SOURCE_FILES, data, token),
-<<<<<<< HEAD
   testMCPConnection: (data: any, token: string | null): Promise<any> =>
     apiClient.post(endpoints.USER.MCP_TEST_CONNECTION, data, token),
   saveMCPServer: (data: any, token: string | null): Promise<any> =>
     apiClient.post(endpoints.USER.MCP_SAVE_SERVER, data, token),
-=======
   syncConnector: (
     docId: string,
     provider: string,
@@ -130,7 +128,6 @@
       token,
     );
   },
->>>>>>> e0eb7f45
 };
 
 export default userService;
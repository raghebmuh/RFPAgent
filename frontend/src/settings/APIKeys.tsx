import React, { useState, useEffect } from 'react';
import { useTranslation } from 'react-i18next';

import userService from '../api/services/userService';
import Trash from '../assets/trash.svg';
import CreateAPIKeyModal from '../modals/CreateAPIKeyModal';
import SaveAPIKeyModal from '../modals/SaveAPIKeyModal';
import SkeletonLoader from '../utils/loader';
import { APIKeyData } from './types';

export default function APIKeys() {
  const { t } = useTranslation();
  const [isCreateModalOpen, setCreateModal] = useState(false);
  const [isSaveKeyModalOpen, setSaveKeyModal] = useState(false);
  const [newKey, setNewKey] = useState('');
  const [apiKeys, setApiKeys] = useState<APIKeyData[]>([]);
  const [loading, setLoading] = useState(true);

  const handleFetchKeys = async () => {
    setLoading(true);
    try {
      const response = await userService.getAPIKeys();
      if (!response.ok) {
        throw new Error('Failed to fetch API Keys');
      }
      const apiKeys = await response.json();
      setApiKeys(apiKeys);
    } catch (error) {
      console.log(error);
    } finally {
      setLoading(false);
    }
  };

  const handleDeleteKey = (id: string) => {
    userService
      .deleteAPIKey({ id })
      .then((response) => {
        if (!response.ok) {
          throw new Error('Failed to delete API Key');
        }
        return response.json();
      })
      .then((data) => {
        data.status === 'ok' &&
          setApiKeys((previous) => previous.filter((elem) => elem.id !== id));
      })
      .catch((error) => {
        console.error(error);
      });
  };

  const handleCreateKey = (payload: {
    name: string;
    source?: string;
    retriever?: string;
    prompt_id: string;
    chunks: string;
  }) => {
    userService
      .createAPIKey(payload)
      .then((response) => {
        if (!response.ok) {
          throw new Error('Failed to create API Key');
        }
        return response.json();
      })
      .then((data) => {
        setApiKeys([...apiKeys, data]);
        setCreateModal(false);
        setNewKey(data.key);
        setSaveKeyModal(true);
        handleFetchKeys();
      })
      .catch((error) => {
        console.error(error);
      });
  };

  useEffect(() => {
    handleFetchKeys();
  }, []);

  return (
    <div className="mt-8">
      <div className="flex flex-col max-w-[876px]">
        <div className="flex justify-end">
          <button
            onClick={() => setCreateModal(true)}
            className="rounded-full bg-purple-30 px-4 py-3 text-white hover:bg-[#6F3FD1]"
          >
            {t('settings.apiKeys.createNew')}
          </button>
        </div>
        {isCreateModalOpen && (
          <CreateAPIKeyModal
            createAPIKey={handleCreateKey}
            close={() => setCreateModal(false)}
          />
        )}
        {isSaveKeyModalOpen && (
          <SaveAPIKeyModal
            apiKey={newKey}
            close={() => setSaveKeyModal(false)}
          />
        )}
<<<<<<< HEAD

        {loading ? (
          <SkeletonLoader count={5} />
        ) : (
          <div className="mt-[27px] w-full">
            <div className="w-full overflow-x-auto">
              <table className="block w-max table-auto content-center justify-center rounded-xl border text-center dark:border-chinese-silver dark:text-bright-gray">
                <thead>
                  <tr>
                    <th className="w-[244px] border-r p-4">
                      {t('settings.apiKeys.name')}
                    </th>
                    <th className="w-[244px] border-r px-4 py-2">
                      {t('settings.apiKeys.sourceDoc')}
                    </th>
                    <th className="w-[244px] border-r px-4 py-2">
                      {t('settings.apiKeys.key')}
                    </th>
                    <th className="px-4 py-2"></th>
=======
        <div className="mt-[27px] w-full">
          <div className="w-full overflow-x-auto">
            <table className="table-default">
              <thead>
                <tr>
                  <th>{t('settings.apiKeys.name')}</th>
                  <th>{t('settings.apiKeys.sourceDoc')}</th>
                  <th>{t('settings.apiKeys.key')}</th>
                  <th></th>
                </tr>
              </thead>
              <tbody>
                {!apiKeys?.length && (
                  <tr>
                    <td colSpan={4} className="!p-4">
                      {t('settings.apiKeys.noData')}
                    </td>
                  </tr>
                )}
                {apiKeys?.map((element, index) => (
                  <tr key={index}>
                    <td>{element.name}</td>
                    <td>{element.source}</td>
                    <td>{element.key}</td>
                    <td>
                      <img
                        src={Trash}
                        alt="Delete"
                        className="h-4 w-4 cursor-pointer hover:opacity-50"
                        id={`img-${index}`}
                        onClick={() => handleDeleteKey(element.id)}
                      />
                    </td>
>>>>>>> afc86efe
                  </tr>
                </thead>
                <tbody>
                  {apiKeys?.map((element, index) => (
                    <tr key={index}>
                      <td className="border-r border-t p-4">{element.name}</td>
                      <td className="border-r border-t p-4">
                        {element.source}
                      </td>
                      <td className="border-r border-t p-4">{element.key}</td>
                      <td className="border-t p-4">
                        <img
                          src={Trash}
                          alt="Delete"
                          className="h-4 w-4 cursor-pointer hover:opacity-50"
                          id={`img-${index}`}
                          onClick={() => handleDeleteKey(element.id)}
                        />
                      </td>
                    </tr>
                  ))}
                </tbody>
              </table>
            </div>
          </div>
        )}
      </div>
    </div>
  );
}<|MERGE_RESOLUTION|>--- conflicted
+++ resolved
@@ -1,23 +1,20 @@
-import React, { useState, useEffect } from 'react';
+import React from 'react';
 import { useTranslation } from 'react-i18next';
 
 import userService from '../api/services/userService';
 import Trash from '../assets/trash.svg';
 import CreateAPIKeyModal from '../modals/CreateAPIKeyModal';
 import SaveAPIKeyModal from '../modals/SaveAPIKeyModal';
-import SkeletonLoader from '../utils/loader';
 import { APIKeyData } from './types';
 
 export default function APIKeys() {
   const { t } = useTranslation();
-  const [isCreateModalOpen, setCreateModal] = useState(false);
-  const [isSaveKeyModalOpen, setSaveKeyModal] = useState(false);
-  const [newKey, setNewKey] = useState('');
-  const [apiKeys, setApiKeys] = useState<APIKeyData[]>([]);
-  const [loading, setLoading] = useState(true);
+  const [isCreateModalOpen, setCreateModal] = React.useState(false);
+  const [isSaveKeyModalOpen, setSaveKeyModal] = React.useState(false);
+  const [newKey, setNewKey] = React.useState('');
+  const [apiKeys, setApiKeys] = React.useState<APIKeyData[]>([]);
 
   const handleFetchKeys = async () => {
-    setLoading(true);
     try {
       const response = await userService.getAPIKeys();
       if (!response.ok) {
@@ -27,8 +24,6 @@
       setApiKeys(apiKeys);
     } catch (error) {
       console.log(error);
-    } finally {
-      setLoading(false);
     }
   };
 
@@ -77,10 +72,9 @@
       });
   };
 
-  useEffect(() => {
+  React.useEffect(() => {
     handleFetchKeys();
   }, []);
-
   return (
     <div className="mt-8">
       <div className="flex flex-col max-w-[876px]">
@@ -104,27 +98,6 @@
             close={() => setSaveKeyModal(false)}
           />
         )}
-<<<<<<< HEAD
-
-        {loading ? (
-          <SkeletonLoader count={5} />
-        ) : (
-          <div className="mt-[27px] w-full">
-            <div className="w-full overflow-x-auto">
-              <table className="block w-max table-auto content-center justify-center rounded-xl border text-center dark:border-chinese-silver dark:text-bright-gray">
-                <thead>
-                  <tr>
-                    <th className="w-[244px] border-r p-4">
-                      {t('settings.apiKeys.name')}
-                    </th>
-                    <th className="w-[244px] border-r px-4 py-2">
-                      {t('settings.apiKeys.sourceDoc')}
-                    </th>
-                    <th className="w-[244px] border-r px-4 py-2">
-                      {t('settings.apiKeys.key')}
-                    </th>
-                    <th className="px-4 py-2"></th>
-=======
         <div className="mt-[27px] w-full">
           <div className="w-full overflow-x-auto">
             <table className="table-default">
@@ -158,33 +131,12 @@
                         onClick={() => handleDeleteKey(element.id)}
                       />
                     </td>
->>>>>>> afc86efe
                   </tr>
-                </thead>
-                <tbody>
-                  {apiKeys?.map((element, index) => (
-                    <tr key={index}>
-                      <td className="border-r border-t p-4">{element.name}</td>
-                      <td className="border-r border-t p-4">
-                        {element.source}
-                      </td>
-                      <td className="border-r border-t p-4">{element.key}</td>
-                      <td className="border-t p-4">
-                        <img
-                          src={Trash}
-                          alt="Delete"
-                          className="h-4 w-4 cursor-pointer hover:opacity-50"
-                          id={`img-${index}`}
-                          onClick={() => handleDeleteKey(element.id)}
-                        />
-                      </td>
-                    </tr>
-                  ))}
-                </tbody>
-              </table>
-            </div>
+                ))}
+              </tbody>
+            </table>
           </div>
-        )}
+        </div>
       </div>
     </div>
   );

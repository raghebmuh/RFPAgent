--- conflicted
+++ resolved
@@ -192,7 +192,7 @@
   return (
     <div className="mt-12">
       <div className="flex flex-col items-start">
-<<<<<<< HEAD
+
         <div className="flex flex-col gap-3">
           <p className="font-bold text-jet dark:text-bright-gray">
             {t('settings.analytics.filterByChatbot')}
@@ -223,7 +223,6 @@
             border="border"
           />
         </div>
-=======
         {loadingChatbots ? (
           <SkeletonLoader component="dropdown" />
         ) : (
@@ -259,7 +258,6 @@
             />
           </div>
         )}
->>>>>>> 8440138b
 
         {/* Messages Analytics */}
         <div className="mt-8 w-full flex flex-col [@media(min-width:1080px)]:flex-row gap-3">

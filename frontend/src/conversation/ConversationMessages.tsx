--- conflicted
+++ resolved
@@ -188,15 +188,9 @@
   return (
     <div
       ref={conversationRef}
-<<<<<<< HEAD
-      onWheel={handleUserInterruption}
-      onTouchMove={handleUserInterruption}
-      className="flex h-full w-full justify-center overflow-y-auto will-change-scroll sm:pt-6 lg:pt-12"
-=======
       onWheel={handleUserScrollInterruption}
       onTouchMove={handleUserScrollInterruption}
-      className="flex h-full w-full justify-center overflow-y-auto sm:pt-12"
->>>>>>> 130ece7b
+      className="flex h-full w-full justify-center overflow-y-auto will-change-scroll sm:pt-6 lg:pt-12"
     >
       {queries.length > 0 && !hasScrolledToLast && (
         <button

import { useEffect, useRef, useState } from 'react';
import { useTranslation } from 'react-i18next';
import { useDispatch, useSelector } from 'react-redux';
import { NavLink, useNavigate } from 'react-router-dom';

import { Agent } from './agents/types';
import conversationService from './api/services/conversationService';
import userService from './api/services/userService';
import Add from './assets/add.svg';
import DocsGPT3 from './assets/cute_docsgpt3.svg';
import Discord from './assets/discord.svg';
import Expand from './assets/expand.svg';
import Github from './assets/github.svg';
import Hamburger from './assets/hamburger.svg';
import openNewChat from './assets/openNewChat.svg';
import Pin from './assets/pin.svg';
import Robot from './assets/robot.svg';
import SettingGear from './assets/settingGear.svg';
import Spark from './assets/spark.svg';
import SpinnerDark from './assets/spinner-dark.svg';
import Spinner from './assets/spinner.svg';
import Twitter from './assets/TwitterX.svg';
import UnPin from './assets/unpin.svg';
import Help from './components/Help';
import {
  handleAbort,
  selectQueries,
  setConversation,
  updateConversationId,
} from './conversation/conversationSlice';
import ConversationTile from './conversation/ConversationTile';
import { useDarkTheme, useMediaQuery } from './hooks';
import useDefaultDocument from './hooks/useDefaultDocument';
import useTokenAuth from './hooks/useTokenAuth';
import DeleteConvModal from './modals/DeleteConvModal';
import JWTModal from './modals/JWTModal';
import { ActiveState } from './models/misc';
import { getConversations } from './preferences/preferenceApi';
import {
  selectAgents,
  selectConversationId,
  selectConversations,
  selectModalStateDeleteConv,
  selectSelectedAgent,
  selectSharedAgents,
  selectToken,
  setAgents,
  setConversations,
  setModalStateDeleteConv,
  setSelectedAgent,
  setSharedAgents,
} from './preferences/preferenceSlice';
import Upload from './upload/Upload';

interface NavigationProps {
  navOpen: boolean;
  setNavOpen: React.Dispatch<React.SetStateAction<boolean>>;
}

export default function Navigation({ navOpen, setNavOpen }: NavigationProps) {
  const dispatch = useDispatch();
  const navigate = useNavigate();

  const { t } = useTranslation();

  const token = useSelector(selectToken);
  const queries = useSelector(selectQueries);
  const conversations = useSelector(selectConversations);
  const conversationId = useSelector(selectConversationId);
  const modalStateDeleteConv = useSelector(selectModalStateDeleteConv);
  const agents = useSelector(selectAgents);
  const sharedAgents = useSelector(selectSharedAgents);
  const selectedAgent = useSelector(selectSelectedAgent);

  const { isMobile, isTablet } = useMediaQuery();
  const [isDarkTheme] = useDarkTheme();
  const { showTokenModal, handleTokenSubmit } = useTokenAuth();

  const [isDeletingConversation, setIsDeletingConversation] = useState(false);
  const [uploadModalState, setUploadModalState] =
    useState<ActiveState>('INACTIVE');
  const [recentAgents, setRecentAgents] = useState<Agent[]>([]);

  const navRef = useRef(null);

  async function fetchRecentAgents() {
    try {
      const response = await userService.getPinnedAgents(token);
      if (!response.ok) throw new Error('Failed to fetch pinned agents');
      const pinnedAgents: Agent[] = await response.json();
      if (pinnedAgents.length >= 3) {
        setRecentAgents(pinnedAgents);
        return;
      }
      let tempAgents: Agent[] = [];
      if (!agents) {
        const response = await userService.getAgents(token);
        if (!response.ok) throw new Error('Failed to fetch agents');
        const data: Agent[] = await response.json();
        dispatch(setAgents(data));
        tempAgents = data;
      } else tempAgents = agents;
      const additionalAgents = tempAgents
        .filter(
          (agent: Agent) =>
            agent.status === 'published' &&
            !pinnedAgents.some((pinned) => pinned.id === agent.id),
        )
        .sort(
          (a: Agent, b: Agent) =>
            new Date(b.last_used_at ?? 0).getTime() -
            new Date(a.last_used_at ?? 0).getTime(),
        )
        .slice(0, 3 - pinnedAgents.length);
      setRecentAgents([...pinnedAgents, ...additionalAgents]);
    } catch (error) {
      console.error('Failed to fetch recent agents: ', error);
    }
  }

  async function fetchConversations() {
    dispatch(setConversations({ ...conversations, loading: true }));
    return await getConversations(token)
      .then((fetchedConversations) => {
        dispatch(setConversations(fetchedConversations));
      })
      .catch((error) => {
        console.error('Failed to fetch conversations: ', error);
        dispatch(setConversations({ data: null, loading: false }));
      });
  }

  useEffect(() => {
    fetchRecentAgents();
  }, [agents, sharedAgents, token, dispatch]);

  useEffect(() => {
    if (!conversations?.data) fetchConversations();
    if (queries.length === 0) resetConversation();
  }, [conversations?.data, dispatch]);

  const handleDeleteAllConversations = () => {
    setIsDeletingConversation(true);
    conversationService
      .deleteAll(token)
      .then(() => {
        fetchConversations();
      })
      .catch((error) => console.error(error));
  };

  const handleDeleteConversation = (id: string) => {
    setIsDeletingConversation(true);
    conversationService
      .delete(id, {}, token)
      .then(() => {
        fetchConversations();
        resetConversation();
      })
      .catch((error) => console.error(error));
  };

  const handleAgentClick = (agent: Agent) => {
    resetConversation();
    dispatch(setSelectedAgent(agent));
    if (isMobile || isTablet) setNavOpen(!navOpen);
    navigate('/');
  };

  const handleTogglePin = (agent: Agent) => {
    userService.togglePinAgent(agent.id ?? '', token).then((response) => {
      if (response.ok) {
        const updatePinnedStatus = (a: Agent) =>
          a.id === agent.id ? { ...a, pinned: !a.pinned } : a;
        dispatch(setAgents(agents?.map(updatePinnedStatus)));
        dispatch(setSharedAgents(sharedAgents?.map(updatePinnedStatus)));
      }
    });
  };

  const handleConversationClick = async (index: string) => {
    try {
      dispatch(setSelectedAgent(null));

      const response = await conversationService.getConversation(index, token);
      if (!response.ok) {
        navigate('/');
        return;
      }

      const data = await response.json();
      if (!data) return;

      dispatch(setConversation(data.queries));
      dispatch(updateConversationId({ query: { conversationId: index } }));

      if (!data.agent_id) {
        navigate('/');
        return;
      }

      let agent: Agent;
      if (data.is_shared_usage) {
        const sharedResponse = await userService.getSharedAgent(
          data.shared_token,
          token,
        );
        if (!sharedResponse.ok) {
          navigate('/');
          return;
        }
<<<<<<< HEAD
        agent = await sharedResponse.json();
        navigate(`/agents/shared/${agent.shared_token}`);
      } else {
        const agentResponse = await userService.getAgent(data.agent_id, token);
        if (!agentResponse.ok) {
          navigate('/');
          return;
        }
        agent = await agentResponse.json();
        if (agent.shared_token) {
          navigate(`/agents/shared/${agent.shared_token}`);
=======
        return response.json();
      })
      .then((data) => {
        if (!data) return;
        dispatch(setConversation(data.queries));
        dispatch(
          updateConversationId({
            query: { conversationId: index },
          }),
        );
        if (isMobile || isTablet) {
          setNavOpen(false);
        }
        if (data.agent_id) {
          if (data.is_shared_usage) {
            userService
              .getSharedAgent(data.shared_token, token)
              .then((response) => {
                if (!response.ok) {
                  navigate('/');
                  dispatch(setSelectedAgent(null));
                  return;
                }
                response.json().then((agent: Agent) => {
                  navigate(`/agents/shared/${agent.shared_token}`);
                });
              });
          } else {
            userService.getAgent(data.agent_id, token).then((response) => {
              if (!response.ok) {
                navigate('/');
                dispatch(setSelectedAgent(null));
                return;
              }
              response.json().then((agent: Agent) => {
                if (agent.shared_token)
                  navigate(`/agents/shared/${agent.shared_token}`);
                else {
                  dispatch(setSelectedAgent(agent));
                  navigate('/');
                }
              });
            });
          }
>>>>>>> 31baf181
        } else {
          await Promise.resolve(dispatch(setSelectedAgent(agent)));
          navigate('/');
        }
      }
    } catch (error) {
      console.error('Error handling conversation click:', error);
      navigate('/');
    }
  };

  const resetConversation = () => {
    handleAbort();
    dispatch(setConversation([]));
    dispatch(
      updateConversationId({
        query: { conversationId: null },
      }),
    );
    dispatch(setSelectedAgent(null));
  };

  const newChat = () => {
    if (queries && queries?.length > 0) {
      resetConversation();
    }
  };

  async function updateConversationName(updatedConversation: {
    name: string;
    id: string;
  }) {
    await conversationService
      .update(updatedConversation, token)
      .then((response) => response.json())
      .then((data) => {
        if (data) {
          navigate('/');
          fetchConversations();
        }
      })
      .catch((err) => {
        console.error(err);
      });
  }

  useEffect(() => {
    setNavOpen(!(isMobile || isTablet));
  }, [isMobile, isTablet]);

  useDefaultDocument();
  return (
    <>
      {!navOpen && (
        <div className="duration-25 absolute left-3 top-3 z-20 hidden transition-all lg:block">
          <div className="flex items-center gap-3">
            <button
              onClick={() => {
                setNavOpen(!navOpen);
              }}
            >
              <img
                src={Expand}
                alt="Toggle navigation menu"
                className={`${
                  !navOpen ? 'rotate-180' : 'rotate-0'
                } m-auto transition-all duration-200`}
              />
            </button>
            {queries?.length > 0 && (
              <button
                onClick={() => {
                  newChat();
                }}
              >
                <img
                  src={openNewChat}
                  alt="Start new chat"
                  className="cursor-pointer"
                />
              </button>
            )}
            <div className="text-[20px] font-medium text-[#949494]">
              DocsGPT
            </div>
          </div>
        </div>
      )}
      <div
        ref={navRef}
        className={`${
          !navOpen && '-ml-96 md:-ml-[18rem]'
        } duration-20 fixed top-0 z-20 flex h-full w-72 flex-col border-b-0 border-r-[1px] bg-lotion transition-all dark:border-r-purple-taupe dark:bg-chinese-black dark:text-white`}
      >
        <div
          className={'visible mt-2 flex h-[6vh] w-full justify-between md:h-12'}
        >
          <div
            className="mx-4 my-auto flex cursor-pointer gap-1.5"
            onClick={() => {
              if (isMobile) {
                setNavOpen(!navOpen);
              }
            }}
          >
            <a href="/" className="flex gap-1.5">
              <img className="mb-2 h-10" src={DocsGPT3} alt="DocsGPT Logo" />
              <p className="my-auto text-2xl font-semibold">DocsGPT</p>
            </a>
          </div>
          <button
            className="float-right mr-5"
            onClick={() => {
              setNavOpen(!navOpen);
            }}
          >
            <img
              src={Expand}
              alt="Toggle navigation menu"
              className={`${
                !navOpen ? 'rotate-180' : 'rotate-0'
              } m-auto transition-all duration-200`}
            />
          </button>
        </div>
        <NavLink
          to={'/'}
          onClick={() => {
            if (isMobile || isTablet) {
              setNavOpen(!navOpen);
            }
            resetConversation();
          }}
          className={({ isActive }) =>
            `${
              isActive ? 'bg-transparent' : ''
            } group sticky mx-4 mt-4 flex cursor-pointer gap-2.5 rounded-3xl border border-silver p-3 hover:border-rainy-gray hover:bg-transparent dark:border-purple-taupe dark:text-white`
          }
        >
          <img
            src={Add}
            alt="Create new chat"
            className="opacity-80 group-hover:opacity-100"
          />
          <p className="text-sm text-dove-gray group-hover:text-neutral-600 dark:text-chinese-silver dark:group-hover:text-bright-gray">
            {t('newChat')}
          </p>
        </NavLink>
        <div
          id="conversationsMainDiv"
          className="mb-auto h-[78vh] overflow-y-auto overflow-x-hidden dark:text-white"
        >
          {conversations?.loading && !isDeletingConversation && (
            <div className="absolute left-1/2 top-1/2 -translate-x-1/2 -translate-y-1/2 transform">
              <img
                src={isDarkTheme ? SpinnerDark : Spinner}
                className="animate-spin cursor-pointer bg-transparent"
                alt="Loading conversations"
              />
            </div>
          )}
          {recentAgents?.length > 0 ? (
            <div>
              <div className="mx-4 my-auto mt-2 flex h-6 items-center">
                <p className="ml-4 mt-1 text-sm font-semibold">Agents</p>
              </div>
              <div className="agents-container">
                <div>
                  {recentAgents.map((agent, idx) => (
                    <div
                      key={idx}
                      className={`group mx-4 my-auto mt-4 flex h-9 cursor-pointer items-center justify-between rounded-3xl pl-4 hover:bg-bright-gray dark:hover:bg-dark-charcoal ${
                        agent.id === selectedAgent?.id && !conversationId
                          ? 'bg-bright-gray dark:bg-dark-charcoal'
                          : ''
                      }`}
                      onClick={() => handleAgentClick(agent)}
                    >
                      <div className="flex items-center gap-2">
                        <div className="flex w-6 justify-center">
                          <img
                            src={agent.image ?? Robot}
                            alt="agent-logo"
                            className="h-6 w-6"
                          />
                        </div>
                        <p className="overflow-hidden overflow-ellipsis whitespace-nowrap text-sm leading-6 text-eerie-black dark:text-bright-gray">
                          {agent.name}
                        </p>
                      </div>
                      <div
                        className={`${isMobile || isTablet ? 'flex' : 'invisible flex group-hover:visible'} items-center px-3`}
                      >
                        <button
                          className="rounded-full hover:opacity-75"
                          onClick={(e) => {
                            e.stopPropagation();
                            handleTogglePin(agent);
                          }}
                        >
                          <img
                            src={agent.pinned ? UnPin : Pin}
                            className="h-4 w-4"
                          ></img>
                        </button>
                      </div>
                    </div>
                  ))}
                </div>
                <div
                  className="mx-4 my-auto mt-2 flex h-9 cursor-pointer items-center gap-2 rounded-3xl pl-4 hover:bg-bright-gray dark:hover:bg-dark-charcoal"
                  onClick={() => {
                    dispatch(setSelectedAgent(null));
                    if (isMobile || isTablet) {
                      setNavOpen(false);
                    }
                    navigate('/agents');
                  }}
                >
                  <div className="flex w-6 justify-center">
                    <img
                      src={Spark}
                      alt="manage-agents"
                      className="h-[18px] w-[18px]"
                    />
                  </div>
                  <p className="overflow-hidden overflow-ellipsis whitespace-nowrap text-sm leading-6 text-eerie-black dark:text-bright-gray">
                    {t('manageAgents')}
                  </p>
                </div>
              </div>
            </div>
          ) : (
            <div
              className="mx-4 my-auto mt-2 flex h-9 cursor-pointer items-center gap-2 rounded-3xl pl-4 hover:bg-bright-gray dark:hover:bg-dark-charcoal"
              onClick={() => {
                if (isMobile || isTablet) {
                  setNavOpen(false);
                }
                dispatch(setSelectedAgent(null));
                navigate('/agents');
              }}
            >
              <div className="flex w-6 justify-center">
                <img
                  src={Spark}
                  alt="manage-agents"
                  className="h-[18px] w-[18px]"
                />
              </div>
              <p className="overflow-hidden overflow-ellipsis whitespace-nowrap text-sm leading-6 text-eerie-black dark:text-bright-gray">
                {t('manageAgents')}
              </p>
            </div>
          )}
          {conversations?.data && conversations.data.length > 0 ? (
            <div className="mt-7">
              <div className="mx-4 my-auto mt-2 flex h-6 items-center justify-between gap-4 rounded-3xl">
                <p className="ml-4 mt-1 text-sm font-semibold">{t('chats')}</p>
              </div>
              <div className="conversations-container">
                {conversations.data?.map((conversation) => (
                  <ConversationTile
                    key={conversation.id}
                    conversation={conversation}
                    selectConversation={(id) => handleConversationClick(id)}
                    onConversationClick={() => {
                      if (isMobile) {
                        setNavOpen(false);
                      }
                    }}
                    onDeleteConversation={(id) => handleDeleteConversation(id)}
                    onSave={(conversation) =>
                      updateConversationName(conversation)
                    }
                  />
                ))}
              </div>
            </div>
          ) : (
            <></>
          )}
        </div>
        <div className="flex h-auto flex-col justify-end text-eerie-black dark:text-white">
          <div className="flex flex-col gap-2 border-b-[1px] py-2 dark:border-b-purple-taupe">
            <NavLink
              onClick={() => {
                if (isMobile || isTablet) {
                  setNavOpen(false);
                }
                resetConversation();
              }}
              to="/settings"
              className={({ isActive }) =>
                `mx-4 my-auto flex h-9 cursor-pointer gap-4 rounded-3xl hover:bg-gray-100 dark:hover:bg-[#28292E] ${
                  isActive ? 'bg-gray-3000 dark:bg-transparent' : ''
                }`
              }
            >
              <img
                src={SettingGear}
                alt="Settings"
                className="w- ml-2 filter dark:invert"
              />
              <p className="my-auto text-sm text-eerie-black dark:text-white">
                {t('settings.label')}
              </p>
            </NavLink>
          </div>
          <div className="flex flex-col justify-end text-eerie-black dark:text-white">
            <div className="flex items-center justify-between py-1">
              <Help />

              <div className="flex items-center gap-1 pr-4">
                <NavLink
                  target="_blank"
                  to={'https://discord.gg/WHJdfbQDR4'}
                  className={
                    'rounded-full hover:bg-gray-100 dark:hover:bg-[#28292E]'
                  }
                >
                  <img
                    src={Discord}
                    alt="Join Discord community"
                    className="m-2 w-6 self-center filter dark:invert"
                  />
                </NavLink>
                <NavLink
                  target="_blank"
                  to={'https://twitter.com/docsgptai'}
                  className={
                    'rounded-full hover:bg-gray-100 dark:hover:bg-[#28292E]'
                  }
                >
                  <img
                    src={Twitter}
                    alt="Follow us on Twitter"
                    className="m-2 w-5 self-center filter dark:invert"
                  />
                </NavLink>
                <NavLink
                  target="_blank"
                  to={'https://github.com/arc53/docsgpt'}
                  className={
                    'rounded-full hover:bg-gray-100 dark:hover:bg-[#28292E]'
                  }
                >
                  <img
                    src={Github}
                    alt="View on GitHub"
                    className="m-2 w-6 self-center filter dark:invert"
                  />
                </NavLink>
              </div>
            </div>
          </div>
        </div>
      </div>
      <div className="sticky z-10 h-16 w-full border-b-2 bg-gray-50 dark:border-b-purple-taupe dark:bg-chinese-black lg:hidden">
        <div className="ml-6 flex h-full items-center gap-6">
          <button
            className="h-6 w-6 lg:hidden"
            onClick={() => setNavOpen(true)}
          >
            <img
              src={Hamburger}
              alt="Toggle mobile menu"
              className="w-7 filter dark:invert"
            />
          </button>
          <div className="text-[20px] font-medium text-[#949494]">DocsGPT</div>
        </div>
      </div>
      <DeleteConvModal
        modalState={modalStateDeleteConv}
        setModalState={setModalStateDeleteConv}
        handleDeleteAllConv={handleDeleteAllConversations}
      />
      {uploadModalState === 'ACTIVE' && (
        <Upload
          receivedFile={[]}
          setModalState={setUploadModalState}
          isOnboarding={false}
          renderTab={null}
          close={() => setUploadModalState('INACTIVE')}
        ></Upload>
      )}
      <JWTModal
        modalState={showTokenModal ? 'ACTIVE' : 'INACTIVE'}
        handleTokenSubmit={handleTokenSubmit}
      />
    </>
  );
}<|MERGE_RESOLUTION|>--- conflicted
+++ resolved
@@ -209,7 +209,6 @@
           navigate('/');
           return;
         }
-<<<<<<< HEAD
         agent = await sharedResponse.json();
         navigate(`/agents/shared/${agent.shared_token}`);
       } else {
@@ -221,52 +220,6 @@
         agent = await agentResponse.json();
         if (agent.shared_token) {
           navigate(`/agents/shared/${agent.shared_token}`);
-=======
-        return response.json();
-      })
-      .then((data) => {
-        if (!data) return;
-        dispatch(setConversation(data.queries));
-        dispatch(
-          updateConversationId({
-            query: { conversationId: index },
-          }),
-        );
-        if (isMobile || isTablet) {
-          setNavOpen(false);
-        }
-        if (data.agent_id) {
-          if (data.is_shared_usage) {
-            userService
-              .getSharedAgent(data.shared_token, token)
-              .then((response) => {
-                if (!response.ok) {
-                  navigate('/');
-                  dispatch(setSelectedAgent(null));
-                  return;
-                }
-                response.json().then((agent: Agent) => {
-                  navigate(`/agents/shared/${agent.shared_token}`);
-                });
-              });
-          } else {
-            userService.getAgent(data.agent_id, token).then((response) => {
-              if (!response.ok) {
-                navigate('/');
-                dispatch(setSelectedAgent(null));
-                return;
-              }
-              response.json().then((agent: Agent) => {
-                if (agent.shared_token)
-                  navigate(`/agents/shared/${agent.shared_token}`);
-                else {
-                  dispatch(setSelectedAgent(agent));
-                  navigate('/');
-                }
-              });
-            });
-          }
->>>>>>> 31baf181
         } else {
           await Promise.resolve(dispatch(setSelectedAgent(agent)));
           navigate('/');

import { useEffect, useRef, useState } from 'react';
import { NavLink } from 'react-router-dom';
import Arrow1 from './assets/arrow.svg';
import Arrow2 from './assets/dropdown-arrow.svg';
import Exit from './assets/exit.svg';
import Message from './assets/message.svg';
import Hamburger from './assets/hamburger.svg';
import Key from './assets/key.svg';
import Info from './assets/info.svg';
import Link from './assets/link.svg';
import Discord from './assets/discord.svg';
import Github from './assets/github.svg';
import UploadIcon from './assets/upload.svg';
import { ActiveState } from './models/misc';
import APIKeyModal from './preferences/APIKeyModal';
import { useDispatch, useSelector } from 'react-redux';
import {
  selectApiKeyStatus,
  selectSelectedDocs,
  selectSelectedDocsStatus,
  selectSourceDocs,
  setSelectedDocs,
  selectConversations,
  setConversations,
  selectConversationId,
} from './preferences/preferenceSlice';
import {
  setConversation,
  updateConversationId,
} from './conversation/conversationSlice';
import { useMediaQuery, useOutsideAlerter } from './hooks';
import Upload from './upload/Upload';
import { Doc, getConversations } from './preferences/preferenceApi';
import SelectDocsModal from './preferences/SelectDocsModal';

interface NavigationProps {
  navOpen: boolean;
  setNavOpen: React.Dispatch<React.SetStateAction<boolean>>;
}

export default function Navigation({ navOpen, setNavOpen }: NavigationProps) {
  const dispatch = useDispatch();
  const docs = useSelector(selectSourceDocs);
  const selectedDocs = useSelector(selectSelectedDocs);
  const conversations = useSelector(selectConversations);
  const conversationId = useSelector(selectConversationId);
  const { isMobile } = useMediaQuery();

  const [isDocsListOpen, setIsDocsListOpen] = useState(false);

  const isApiKeySet = useSelector(selectApiKeyStatus);
  const [apiKeyModalState, setApiKeyModalState] =
    useState<ActiveState>('INACTIVE');

  const isSelectedDocsSet = useSelector(selectSelectedDocsStatus);
  const [selectedDocsModalState, setSelectedDocsModalState] =
    useState<ActiveState>(isSelectedDocsSet ? 'INACTIVE' : 'ACTIVE');

  const [uploadModalState, setUploadModalState] =
    useState<ActiveState>('INACTIVE');

  const navRef = useRef(null);
  const apiHost = import.meta.env.VITE_API_HOST || 'https://docsapi.arc53.com';
  const embeddingsName =
    import.meta.env.VITE_EMBEDDINGS_NAME || 'openai_text-embedding-ada-002';

  useEffect(() => {
    if (!conversations) {
      getConversations()
        .then((fetchedConversations) => {
          dispatch(setConversations(fetchedConversations));
        })
        .catch((error) => {
          console.error('Failed to fetch conversations: ', error);
        });
    }
  }, [conversations, dispatch]);

  const handleDeleteConversation = (id: string) => {
    fetch(`${apiHost}/api/delete_conversation?id=${id}`, {
      method: 'POST',
    })
      .then(() => {
        // remove the image element from the DOM
        const imageElement = document.querySelector(
          `#img-${id}`,
        ) as HTMLElement;
        const parentElement = imageElement.parentNode as HTMLElement;
        parentElement.parentNode?.removeChild(parentElement);
      })
      .catch((error) => console.error(error));
  };

  const handleDeleteClick = (index: number, doc: Doc) => {
    const docPath = 'indexes/' + 'local' + '/' + doc.name;

    fetch(`${apiHost}/api/delete_old?path=${docPath}`, {
      method: 'GET',
    })
      .then(() => {
        // remove the image element from the DOM
        const imageElement = document.querySelector(
          `#img-${index}`,
        ) as HTMLElement;
        const parentElement = imageElement.parentNode as HTMLElement;
        parentElement.parentNode?.removeChild(parentElement);
      })
      .catch((error) => console.error(error));
  };

  const handleConversationClick = (index: string) => {
    // fetch the conversation from the server and setConversation in the store
    fetch(`${apiHost}/api/get_single_conversation?id=${index}`, {
      method: 'GET',
    })
      .then((response) => response.json())
      .then((data) => {
        dispatch(setConversation(data));
        dispatch(
          updateConversationId({
            query: { conversationId: index },
          }),
        );
      });
  };
  useOutsideAlerter(
    navRef,
    () => {
      if (isMobile && navOpen && apiKeyModalState === 'INACTIVE') {
        setNavOpen(false);
        setIsDocsListOpen(false);
      }
    },
    [navOpen, isDocsListOpen, apiKeyModalState],
  );

  /*
    Needed to fix bug where if mobile nav was closed and then window was resized to desktop, nav would still be closed but the button to open would be gone, as per #1 on issue #146
  */

  useEffect(() => {
    if (isMobile) {
      setNavOpen(false);
      return;
    }
    setNavOpen(true);
  }, [isMobile]);

  return (
    <>
      {!navOpen && (
        <button
          className="duration-25 absolute relative top-3 left-3 z-20 hidden transition-all md:block"
          onClick={() => {
            setNavOpen(!navOpen);
          }}
        >
          <img
            src={Arrow1}
            alt="menu toggle"
            className={`${
              !navOpen ? 'rotate-180' : 'rotate-0'
            } m-auto w-3 transition-all duration-200`}
          />
        </button>
      )}
      <div
        ref={navRef}
        className={`${
          !navOpen && '-ml-96 md:-ml-[18rem]'
        } duration-20 fixed z-20 flex h-full w-72 flex-col border-r-2 bg-gray-50 transition-all`}
      >
        <div className={'visible h-16 w-full border-b-2 md:h-12'}>
          <button
            className="float-right mr-5 mt-5 h-5 w-5 md:mt-3"
            onClick={() => {
              setNavOpen(!navOpen);
            }}
          >
            <img
              src={Arrow1}
              alt="menu toggle"
              className={`${
                !navOpen ? 'rotate-180' : 'rotate-0'
              } m-auto w-3 transition-all duration-200`}
            />
          </button>
        </div>
        <NavLink
          to={'/'}
          onClick={() => {
            dispatch(setConversation([]));
            dispatch(
              updateConversationId({
                query: { conversationId: null },
              }),
            );
          }}
          className={({ isActive }) =>
            `${
              isActive && conversationId === null ? 'bg-gray-3000' : ''
            } my-auto mx-4 mt-4 flex h-9 cursor-pointer gap-4 rounded-3xl hover:bg-gray-100`
          }
        >
          <img src={Message} className="ml-4 w-5"></img>
          <p className="my-auto text-eerie-black">New Chat</p>
        </NavLink>
        <div className="conversations-container max-h-[25rem] overflow-y-auto">
          {conversations
            ? conversations.map((conversation) => {
                return (
                  <div
                    key={conversation.id}
                    onClick={() => {
                      handleConversationClick(conversation.id);
                    }}
                    className={`my-auto mx-4 mt-4 flex h-12 cursor-pointer items-center justify-between gap-4 rounded-3xl hover:bg-gray-100 ${
                      conversationId === conversation.id ? 'bg-gray-100' : ''
                    }`}
                  >
                    <div className="flex gap-4">
                      <img src={Message} className="ml-2 w-5"></img>
                      <p className="my-auto text-eerie-black">
                        {conversation.name}
                      </p>
                    </div>

                    {conversationId === conversation.id ? (
                      <img
                        src={Exit}
                        alt="Exit"
                        className="mr-4 h-3 w-3 cursor-pointer hover:opacity-50"
                        id={`img-${conversation.id}`}
                        onClick={(event) => {
                          event.stopPropagation();
                          handleDeleteConversation(conversation.id);
                        }}
                      />
                    ) : null}
                  </div>
                );
              })
            : null}
        </div>

        <div className="flex-grow border-b-2 border-gray-100"></div>
        <div className="flex flex-col-reverse border-b-2">
          <div className="relative my-4 flex gap-2 px-2">
            <div
              className="flex h-12 w-full cursor-pointer justify-between rounded-3xl rounded-md border-2 bg-white"
              onClick={() => setIsDocsListOpen(!isDocsListOpen)}
            >
              {selectedDocs && (
                <p className="my-3 mx-4">
                  {selectedDocs.name} {selectedDocs.version}
                </p>
              )}
              <img
                src={Arrow2}
                alt="arrow"
                className={`${
                  isDocsListOpen ? 'rotate-0' : 'rotate-180'
                } ml-auto mr-3 w-3 transition-all`}
              />
            </div>
            <img
              className="mt-2 h-9 w-9 hover:cursor-pointer"
              src={UploadIcon}
              onClick={() => setUploadModalState('ACTIVE')}
            ></img>
            {isDocsListOpen && (
              <div className="absolute top-12 left-0 right-6 ml-2 mr-4 max-h-52 overflow-y-scroll bg-white shadow-lg">
                {docs ? (
                  docs.map((doc, index) => {
                    if (doc.model === embeddingsName) {
                      return (
                        <div
                          key={index}
                          onClick={() => {
                            dispatch(setSelectedDocs(doc));
                            setIsDocsListOpen(false);
                          }}
                          className="flex h-10 w-full cursor-pointer items-center justify-between border-x-2 border-b-2 hover:bg-gray-100"
                        >
                          <p className="ml-5 flex-1 overflow-hidden overflow-ellipsis whitespace-nowrap py-3">
                            {doc.name} {doc.version}
                          </p>
                          {doc.location === 'local' ? (
                            <img
                              src={Exit}
                              alt="Exit"
                              className="mr-4 h-3 w-3 cursor-pointer hover:opacity-50"
                              id={`img-${index}`}
                              onClick={(event) => {
                                event.stopPropagation();
                                handleDeleteClick(index, doc);
                              }}
                            />
                          ) : null}
                        </div>
                      );
                    }
                  })
                ) : (
                  <div className="h-10 w-full cursor-pointer border-x-2 border-b-2 hover:bg-gray-100">
                    <p className="ml-5 py-3">No default documentation.</p>
                  </div>
                )}
              </div>
            )}
          </div>
          <p className="ml-6 mt-3 font-bold text-jet">Source Docs</p>
        </div>
        <div className="flex flex-col gap-2 border-b-2 py-2">
          <div
            className="my-auto mx-4 flex h-9 cursor-pointer gap-4 rounded-3xl hover:bg-gray-100"
            onClick={() => {
              setApiKeyModalState('ACTIVE');
            }}
          >
            <img src={Key} alt="key" className="ml-2 w-6" />
            <p className="my-auto text-eerie-black">Reset Key</p>
          </div>
        </div>

        <div className="flex flex-col gap-2 border-b-2 py-2">
          <NavLink
            to="/about"
            className={({ isActive }) =>
              `my-auto mx-4 flex h-9 cursor-pointer gap-4 rounded-3xl hover:bg-gray-100 ${
                isActive ? 'bg-gray-3000' : ''
              }`
            }
          >
            <img src={Info} alt="info" className="ml-2 w-5" />
            <p className="my-auto text-eerie-black">About</p>
          </NavLink>

          <a
            href="https://docs.docsgpt.co.uk/"
            target="_blank"
            rel="noreferrer"
            className="my-auto mx-4 flex h-9 cursor-pointer gap-4 rounded-3xl hover:bg-gray-100"
          >
            <img src={Link} alt="link" className="ml-2 w-5" />
            <p className="my-auto text-eerie-black">Documentation</p>
          </a>
<<<<<<< HEAD

          <a
            href="https://discord.gg/WHJdfbQDR4"
            target="_blank"
            rel="noreferrer"
            className="my-auto mx-4 flex h-9 cursor-pointer gap-4 rounded-3xl hover:bg-gray-100"
          >
            <img src={Discord} alt="link" className="ml-2 w-5" />
            <p className="my-auto text-eerie-black">Discord</p>
          </a>

          <a
            href="https://github.com/arc53/DocsGPT"
            target="_blank"
            rel="noreferrer"
            className="my-auto mx-4 flex h-9 cursor-pointer gap-4 rounded-3xl hover:bg-gray-100"
          >
            <img src={Github} alt="link" className="ml-2 w-5" />
            <p className="my-auto text-eerie-black">Github</p>
          </a>
=======
          <div className="border-t-2">
            <a
              href="https://discord.gg/WHJdfbQDR4"
              target="_blank"
              rel="noreferrer"
              className="my-auto mx-4 flex h-12 cursor-pointer gap-4 rounded-3xl hover:bg-gray-100"
            >
              <img src={Discord} alt="link" className="ml-2 w-5" />
              <p className="my-auto text-eerie-black">Visit our Discord</p>
            </a>
            <a
              href="https://github.com/arc53/DocsGPT"
              target="_blank"
              rel="noreferrer"
              className="my-auto mx-4 flex h-12 cursor-pointer gap-4 rounded-3xl hover:bg-gray-100"
            >
              <img src={Github} alt="link" className="ml-2 w-5" />
              <p className="my-auto text-eerie-black">Visit our GitHub</p>
            </a>
          </div>
>>>>>>> d13e5e7e
        </div>
      </div>
      <div className="fixed h-16 w-full border-b-2 bg-gray-50 md:hidden">
        <button
          className="mt-5 ml-6 h-6 w-6 md:hidden"
          onClick={() => setNavOpen(true)}
        >
          <img src={Hamburger} alt="menu toggle" className="w-7" />
        </button>
      </div>
      <SelectDocsModal
        modalState={selectedDocsModalState}
        setModalState={setSelectedDocsModalState}
        isCancellable={isSelectedDocsSet}
      />
      <APIKeyModal
        modalState={apiKeyModalState}
        setModalState={setApiKeyModalState}
        isCancellable={isApiKeySet}
      />
      <Upload
        modalState={uploadModalState}
        setModalState={setUploadModalState}
      ></Upload>
    </>
  );
}<|MERGE_RESOLUTION|>--- conflicted
+++ resolved
@@ -345,8 +345,6 @@
             <img src={Link} alt="link" className="ml-2 w-5" />
             <p className="my-auto text-eerie-black">Documentation</p>
           </a>
-<<<<<<< HEAD
-
           <a
             href="https://discord.gg/WHJdfbQDR4"
             target="_blank"
@@ -354,7 +352,7 @@
             className="my-auto mx-4 flex h-9 cursor-pointer gap-4 rounded-3xl hover:bg-gray-100"
           >
             <img src={Discord} alt="link" className="ml-2 w-5" />
-            <p className="my-auto text-eerie-black">Discord</p>
+            <p className="my-auto text-eerie-black">Visit our Discord</p>
           </a>
 
           <a
@@ -364,30 +362,8 @@
             className="my-auto mx-4 flex h-9 cursor-pointer gap-4 rounded-3xl hover:bg-gray-100"
           >
             <img src={Github} alt="link" className="ml-2 w-5" />
-            <p className="my-auto text-eerie-black">Github</p>
+            <p className="my-auto text-eerie-black">Visit our Github</p>
           </a>
-=======
-          <div className="border-t-2">
-            <a
-              href="https://discord.gg/WHJdfbQDR4"
-              target="_blank"
-              rel="noreferrer"
-              className="my-auto mx-4 flex h-12 cursor-pointer gap-4 rounded-3xl hover:bg-gray-100"
-            >
-              <img src={Discord} alt="link" className="ml-2 w-5" />
-              <p className="my-auto text-eerie-black">Visit our Discord</p>
-            </a>
-            <a
-              href="https://github.com/arc53/DocsGPT"
-              target="_blank"
-              rel="noreferrer"
-              className="my-auto mx-4 flex h-12 cursor-pointer gap-4 rounded-3xl hover:bg-gray-100"
-            >
-              <img src={Github} alt="link" className="ml-2 w-5" />
-              <p className="my-auto text-eerie-black">Visit our GitHub</p>
-            </a>
-          </div>
->>>>>>> d13e5e7e
         </div>
       </div>
       <div className="fixed h-16 w-full border-b-2 bg-gray-50 md:hidden">

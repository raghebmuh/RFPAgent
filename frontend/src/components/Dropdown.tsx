--- conflicted
+++ resolved
@@ -38,21 +38,6 @@
 }) {
   const [isOpen, setIsOpen] = useState(false);
   return (
-<<<<<<< HEAD
-    <div className={fullWidth ? 'relative w-full' : 'relative mt-2 w-32'}>
-      <button
-        onClick={() => setIsOpen(!isOpen)}
-        className={`flex w-full cursor-pointer items-center justify-between border-2 border-silver bg-white p-3 dark:border-chinese-silver dark:bg-transparent ${
-          isOpen ? 'rounded-t-3xl' : 'rounded-3xl'
-        }`}
-      >
-        {typeof selectedValue === 'string' ? (
-          <span
-            className={`${
-              alignMidddle && 'flex-1'
-            } overflow-hidden text-ellipsis dark:text-bright-gray`}
-          >
-=======
     <div
       className={[
         typeof selectedValue === 'string'
@@ -69,7 +54,6 @@
       >
         {typeof selectedValue === 'string' ? (
           <span className="overflow-hidden text-ellipsis dark:text-bright-gray">
->>>>>>> 6fd80a55
             {selectedValue}
           </span>
         ) : (
